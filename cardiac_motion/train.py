from tqdm import tqdm
import os
import shutil
import argparse
import logging
import numpy as np

import torch
import torchvision.transforms as transforms
from torch.utils.data import DataLoader

from model.networks import BaseNet
from model.losses import huber_loss_spatial
from model.dataset_utils import CenterCrop, Normalise, ToTensor
from model.datasets import CardiacMR_2D_UKBB, CardiacMR_2D_Eval_UKBB
from model.submodules import resample_transform

from test import test
from utils import xutils, flow_utils


def train_epoch(model, optimizer, dataloader, params, epoch, summary_writer):
    """
    Train the model for one epoch.V

    Args:
        model: (torch.nn.Module instance) the neural network
        optimizer: (torch.optim instance) optimizer for parameters of model
        loss_fn: a function that transforms image with dvf prediction and compute loss
        dataloader: (DataLoader instance) a torch.utils.data.DataLoader object that fetches training data
        params: (Params instance) configuration parameters
        epoch: (int) number of epoch this is training (for the summary writer)
        summary_writer: TensorBoardX SummaryWriter()
    """

    # training mode
    model.train()

    with tqdm(total=len(dataloader)) as t:
        for it, (target, source) in enumerate(dataloader):
            target = target.expand(source.size()[1], -1, -1, -1)  # (1, 1, H, W) to (seq_length, 1, H, W)
            source = source.permute(1, 0, 2, 3)  # (seq_length, 1, H, W)
            target, source = [x.to(device=args.device) for x in [target, source]]

            # forward pass and compute loss
            dvf = model(target, source)

            # loss
            warped_source = resample_transform(source, dvf)
            sim_loss = torch.nn.MSELoss()(target, warped_source)
            reg_loss = huber_loss_spatial(dvf) * params.reg_weight
            loss = sim_loss + reg_loss
            losses = {"mse": sim_loss, "huber_spatial": reg_loss}

            # backprop and update
            optimizer.zero_grad()
            loss.backward()
            optimizer.step()

            # save summary of loss every some steps
            if it % params.save_summary_steps == 0:
                summary_writer.add_scalar("loss", loss.data, global_step=epoch * len(dataloader) + it)

                for loss_name, loss_value in losses.items():
                    summary_writer.add_scalar(
                        "losses/{}".format(loss_name),
                        loss_value.data,
                        global_step=epoch * len(dataloader) + it,
                    )

            # update tqdm, show the loss value after the progress bar
            t.set_postfix(loss="{:05.3f}".format(loss.data))
            t.update()

            # save visualisation of training results
            if (epoch + 1) % params.save_result_epochs == 0 or (epoch + 1) == params.num_epochs:
                if it == len(dataloader) - 1:

                    # warp source image with full resolution dvf
                    warped_source = resample_transform(source, dvf)

                    # [dvf and warped source] -> cpu -> numpy array
                    dvf_np = dvf.data.cpu().numpy().transpose(0, 2, 3, 1)  # (N, H, W, 2)
                    warped_source = warped_source.data.cpu().numpy()[:, 0, :, :] * 255  # (N, H, W)

                    # [input images] -> cpu -> numpy array -> [0, 255]
                    target = target.data.cpu().numpy()[:, 0, :, :] * 255  # (N, H, W)
                    source = source.data.cpu().numpy()[:, 0, :, :] * 255  # (N, H, W), here N = frames -1

                    # set up the result dir for this epoch
                    save_result_dir = os.path.join(args.model_dir, "train_results", "epoch_{}".format(epoch + 1))
                    if not os.path.exists(save_result_dir):
                        os.makedirs(save_result_dir)

                    # NOTE: the following code saves all N frames in a batch
                    # save dvf (hsv + quiver), target, source, warped source and error
                    # flow_utils.save_flow_hsv(op_flow, target, save_result_dir, fps=params.fps)
                    flow_utils.save_warp_n_error(warped_source, target, source, save_result_dir, fps=params.fps)
                    flow_utils.save_flow_quiver(
                        dvf_np * (target.shape[-1] / 2),
                        source,
                        save_result_dir,
                        fps=params.fps,
                    )


def train(model, optimizer, dataloaders, params):
    """
    Train the model and evaluate every epoch.

    Args:
        model: (torch.nn.Module) the neural network
        dataloaders: (dict) train and val dataloaders
        optimizer: (torch.optim) optimizer for parameters of model
        loss_fn: a function that transforms image with dvf prediction and compute loss
        params: (instance of Params) configuration parameters
    """

    # reload weights from a specified file to resume training
    if args.restore_file is not None:
        restore_path = os.path.join(args.model_dir, args.restore_file)
        logging.info("Restoring parameters from {}".format(restore_path))
        xutils.load_checkpoint(restore_path, model, optimizer)

    # set up TensorboardX summary writers
    train_summary_writer = xutils.set_summary_writer(args.model_dir, "train")
    val_summary_writer = xutils.set_summary_writer(args.model_dir, "val")

    # unpack dataloaders
    train_dataloader = dataloaders["train"]
    val_dataloader = dataloaders["val"]

    # Training loop
    for epoch in range(params.num_epochs):
        logging.info("Epoch number {}/{}".format(epoch + 1, params.num_epochs))

        # train the model for one epoch
        logging.info("Training...")
        train_epoch(model, optimizer, train_dataloader, params, epoch, train_summary_writer)

        # validation
        if (epoch + 1) % params.val_epochs == 0 or (epoch + 1) == params.num_epochs:
            logging.info("Validating at epoch: {} ...".format(epoch + 1))
            val_metrics = test(
                model,
                val_dataloader,
                args.model_dir,
                pixel_size=params.pixel_size,
                save_output=False,
                run_eval=True,
                save_metric_results=False,
                device=args.device,
            )

            # save the most recent results in a JSON file
            save_path = os.path.join(args.model_dir, f"val_results_last_3slices_{not args.all_slices}.json")
            xutils.save_dict_to_json(val_metrics, save_path)

<<<<<<< HEAD
            logging.info("Mean val dice: {:05.3f}".format(val_metrics["dice_mean"]))
            logging.info("Mean val mcd: {:05.3f}".format(val_metrics["mcd_mean"]))
            logging.info("Mean val hd: {:05.3f}".format(val_metrics["hd_mean"]))
=======
            # calculate the metrics mean & std
            val_metrics["val_dice_mean"] = np.mean(
                [
                    val_metrics["dice_lv_mean"],
                    val_metrics["dice_myo_mean"],
                    val_metrics["dice_rv_mean"],
                ]
            )
            val_metrics["val_mcd_mean"] = np.mean(
                [
                    val_metrics["mcd_lv_mean"],
                    val_metrics["mcd_myo_mean"],
                    val_metrics["mcd_rv_mean"],
                ]
            )
            val_metrics["val_hd_mean"] = np.mean(
                [
                    val_metrics["hd_lv_mean"],
                    val_metrics["hd_myo_mean"],
                    val_metrics["hd_rv_mean"],
                ]
            )

            val_metrics["val_dice_std"] = np.mean(
                [
                    val_metrics["dice_lv_std"],
                    val_metrics["dice_myo_std"],
                    val_metrics["dice_rv_std"],
                ]
            )
            val_metrics["val_mcd_std"] = np.mean(
                [
                    val_metrics["mcd_lv_std"],
                    val_metrics["mcd_myo_std"],
                    val_metrics["mcd_rv_std"],
                ]
            )
            val_metrics["val_hd_std"] = np.mean(
                [
                    val_metrics["hd_lv_std"],
                    val_metrics["hd_myo_std"],
                    val_metrics["hd_rv_std"],
                ]
            )

            logging.info("Mean val dice: {:05.3f}".format(val_metrics["val_dice_mean"]))
            logging.info("Mean val mcd: {:05.3f}".format(val_metrics["val_mcd_mean"]))
            logging.info("Mean val hd: {:05.3f}".format(val_metrics["val_hd_mean"]))
>>>>>>> 0aec363a
            logging.info("Mean val negative detJ: {:05.3f}".format(val_metrics["negative_detJ_mean"]))
            logging.info("Mean val mag grad detJ: {:05.3f}".format(val_metrics["mean_mag_grad_detJ_mean"]))
            assert val_metrics["negative_detJ_mean"] <= 1, "Invalid det Jac: Ratio of folding points > 1"

            # determine if the best model
            is_best = False
<<<<<<< HEAD
            current_one_metric = val_metrics["dice_mean"]  # use mean val dice to choose best model
=======
            current_one_metric = val_metrics["val_dice_mean"]  # use mean val dice to choose best model
>>>>>>> 0aec363a
            if epoch + 1 == params.val_epochs:  # first validation
                best_one_metric = current_one_metric
            if current_one_metric >= best_one_metric:
                is_best = True
                best_one_metric = current_one_metric

            # save model checkpoint
            xutils.save_checkpoint(
                {
                    "epoch": epoch + 1,
                    "state_dict": model.state_dict(),
                    "optim_dict": optimizer.state_dict(),
                },
                is_best=is_best,
                checkpoint=args.model_dir,
            )

            for key, value in val_metrics.items():
                val_summary_writer.add_scalar(
                    "metrics/{}".format(key),
                    value,
                    global_step=epoch * len(train_dataloader),
                )

            # save the validation results for the best model separately
            if is_best:
                save_path = os.path.join(
                    args.model_dir,
                    f"val_results_best_3slices_{not args.all_slices}.json",
                )
                xutils.save_dict_to_json(val_metrics, save_path)

    # close TensorBoard summary writers
    train_summary_writer.close()
    val_summary_writer.close()


if __name__ == "__main__":
    parser = argparse.ArgumentParser()
    parser.add_argument(
        "--model_dir",
        default=None,
        help="Main directory for the model (with params.json)",
    )

    parser.add_argument(
        "--restore_file",
        default=None,
        help="(Optional) Name of the file in --model_dir storing model to load before training",
    )

    parser.add_argument(
        "--all_slices",
        action="store_true",
        help="Evaluate metrics on all slices instead of only 3.",
    )

    parser.add_argument("--no_cuda", action="store_true")

    parser.add_argument("--gpu", default=0, help="Choose GPU")

    parser.add_argument(
        "--num_workers",
        default=0,
        type=int,
        help="Number of dataloader workers, 0 for main process only",
    )
    args = parser.parse_args()

    # set device
    os.environ["CUDA_VISIBLE_DEVICES"] = str(args.gpu)
    args.cuda = not args.no_cuda and torch.cuda.is_available()
    if args.cuda:
        args.device = torch.device("cuda")
    else:
        args.device = torch.device("cpu")

    # set up model dir
    if not os.path.exists(args.model_dir):
        os.makedirs(args.model_dir)

    # set up the logger
    xutils.set_logger(os.path.join(args.model_dir, "train.log"))
    logging.info("Model: {}".format(args.model_dir))

    # load setting parameters from a JSON file
    json_path = os.path.join(args.model_dir, "params.json")
    if not os.path.exists(json_path):
        logging.info(f"No JSON configuration file found at {json_path}, initialising with default params.json...")
        default_json_path = f"{os.getcwd()}/params.json"
        shutil.copy(default_json_path, json_path)
    params = xutils.Params(json_path)

    # set up dataset and DataLoader
    logging.info("Setting up data loaders...")
    dataloaders = {}

    train_dataset = CardiacMR_2D_UKBB(
        params.train_data_path,
        seq=params.seq,
        seq_length=params.seq_length,
        transform=transforms.Compose([CenterCrop(params.crop_size), Normalise(), ToTensor()]),
    )
    dataloaders["train"] = DataLoader(
        train_dataset,
        batch_size=params.batch_size,
        shuffle=False,
        num_workers=args.num_workers,
        pin_memory=args.cuda,
    )

    val_dataset = CardiacMR_2D_Eval_UKBB(
        params.val_data_path,
        seq=params.seq,
        label_prefix=params.label_prefix,
        transform=transforms.Compose([CenterCrop(params.crop_size), Normalise(), ToTensor()]),
        label_transform=transforms.Compose([CenterCrop(params.crop_size), ToTensor()]),
    )
    dataloaders["val"] = DataLoader(
        val_dataset,
        batch_size=params.batch_size,
        shuffle=False,
        num_workers=args.num_workers,
        pin_memory=args.cuda,
    )
    logging.info("- Done.")

    # model and optimiser
    model = BaseNet()
    model = model.to(device=args.device)
    optimizer = torch.optim.Adam(model.parameters(), lr=params.learning_rate)

    # run
    logging.info("Starting training and validation for {} epochs.".format(params.num_epochs))
    train(model, optimizer, dataloaders, params)
    logging.info("Training and validation complete.")<|MERGE_RESOLUTION|>--- conflicted
+++ resolved
@@ -156,71 +156,16 @@
             save_path = os.path.join(args.model_dir, f"val_results_last_3slices_{not args.all_slices}.json")
             xutils.save_dict_to_json(val_metrics, save_path)
 
-<<<<<<< HEAD
             logging.info("Mean val dice: {:05.3f}".format(val_metrics["dice_mean"]))
             logging.info("Mean val mcd: {:05.3f}".format(val_metrics["mcd_mean"]))
             logging.info("Mean val hd: {:05.3f}".format(val_metrics["hd_mean"]))
-=======
-            # calculate the metrics mean & std
-            val_metrics["val_dice_mean"] = np.mean(
-                [
-                    val_metrics["dice_lv_mean"],
-                    val_metrics["dice_myo_mean"],
-                    val_metrics["dice_rv_mean"],
-                ]
-            )
-            val_metrics["val_mcd_mean"] = np.mean(
-                [
-                    val_metrics["mcd_lv_mean"],
-                    val_metrics["mcd_myo_mean"],
-                    val_metrics["mcd_rv_mean"],
-                ]
-            )
-            val_metrics["val_hd_mean"] = np.mean(
-                [
-                    val_metrics["hd_lv_mean"],
-                    val_metrics["hd_myo_mean"],
-                    val_metrics["hd_rv_mean"],
-                ]
-            )
-
-            val_metrics["val_dice_std"] = np.mean(
-                [
-                    val_metrics["dice_lv_std"],
-                    val_metrics["dice_myo_std"],
-                    val_metrics["dice_rv_std"],
-                ]
-            )
-            val_metrics["val_mcd_std"] = np.mean(
-                [
-                    val_metrics["mcd_lv_std"],
-                    val_metrics["mcd_myo_std"],
-                    val_metrics["mcd_rv_std"],
-                ]
-            )
-            val_metrics["val_hd_std"] = np.mean(
-                [
-                    val_metrics["hd_lv_std"],
-                    val_metrics["hd_myo_std"],
-                    val_metrics["hd_rv_std"],
-                ]
-            )
-
-            logging.info("Mean val dice: {:05.3f}".format(val_metrics["val_dice_mean"]))
-            logging.info("Mean val mcd: {:05.3f}".format(val_metrics["val_mcd_mean"]))
-            logging.info("Mean val hd: {:05.3f}".format(val_metrics["val_hd_mean"]))
->>>>>>> 0aec363a
             logging.info("Mean val negative detJ: {:05.3f}".format(val_metrics["negative_detJ_mean"]))
             logging.info("Mean val mag grad detJ: {:05.3f}".format(val_metrics["mean_mag_grad_detJ_mean"]))
             assert val_metrics["negative_detJ_mean"] <= 1, "Invalid det Jac: Ratio of folding points > 1"
 
             # determine if the best model
             is_best = False
-<<<<<<< HEAD
             current_one_metric = val_metrics["dice_mean"]  # use mean val dice to choose best model
-=======
-            current_one_metric = val_metrics["val_dice_mean"]  # use mean val dice to choose best model
->>>>>>> 0aec363a
             if epoch + 1 == params.val_epochs:  # first validation
                 best_one_metric = current_one_metric
             if current_one_metric >= best_one_metric:
